--- conflicted
+++ resolved
@@ -1,35 +1,24 @@
 use std::{
     fmt,
     future::Future,
-<<<<<<< HEAD
     sync::atomic::{AtomicUsize, Ordering},
     sync::Arc,
-    task::{Poll, Context},
+    task::{Context, Poll},
 };
 
 use tokio::{sync::Semaphore, task::JoinSet as TokioJoinSet};
 
-use crate::tokio_exports::{Handle, JoinError, LocalSet, AbortHandle};
-=======
-    sync::atomic::{AtomicUsize, Ordering::Relaxed},
-    sync::Arc,
-};
-
-use tokio::{sync::Semaphore, task::AbortHandle, task::JoinSet as TokioJoinSet};
-
-use crate::{Handle, JoinError, LocalSet};
->>>>>>> 04f1ad3a
+use crate::tokio_exports::{AbortHandle, Handle, JoinError, LocalSet};
 
 /// Same as [`tokio::task::JoinSet`] except the number of actively polled futures is limited to a set concurrency.
-/// 
+///
 /// Does not support [`spawn_blocking`](https://docs.rs/tokio/1.32.0/tokio/task/struct.JoinSet.html#method.spawn_blocking).
-/// 
+///
 /// For any undocumented methods see [`tokio::task::JoinSet`].
-/// 
+///
 /// [`tokio::task::JoinSet`]: https://docs.rs/tokio/1.32.0/tokio/task/struct.JoinSet.html
 pub struct JoinSet<T> {
     num_inactive_tasks: Arc<AtomicUsize>,
-<<<<<<< HEAD
     active_semaphore: Arc<Semaphore>,
     inner_join_set: TokioJoinSet<T>,
     concurrency: usize,
@@ -37,7 +26,7 @@
 
 impl<T> JoinSet<T> {
     /// Creates a new JoinSet with a set concurrency
-    /// 
+    ///
     /// Panics if concurrency is larger than [`JoinSet::MAX_CONCURRENCY`]
     pub fn new(concurrency: usize) -> Self {
         Self {
@@ -50,33 +39,12 @@
 
     /// Returns number of all active tasks, queued tasks, and completed tasks
     pub fn len(&self) -> usize {
-=======
-    num_active_tasks: Arc<AtomicUsize>,
-    active_semaphore: Arc<Semaphore>,
-    inner_join_set: TokioJoinSet<T>,
-}
-
-impl<T> JoinSet<T> {
-    pub fn new(concurrency: usize) -> Self {
-        Self {
-            num_inactive_tasks: Arc::new(AtomicUsize::new(0)),
-            num_active_tasks: Arc::new(AtomicUsize::new(0)),
-            inner_join_set: TokioJoinSet::new(),
-            active_semaphore: Arc::new(Semaphore::new(concurrency)),
-        }
-    }
-
-    /// Returns all active tasks and all queued tasks
-    pub fn len(&self) -> usize {
-        // TODO: add a third atomic and use all three here
->>>>>>> 04f1ad3a
         self.inner_join_set.len()
     }
 
     pub fn is_empty(&self) -> bool {
         self.len() == 0
     }
-<<<<<<< HEAD
 
     /// number of futures actively being polled
     pub fn num_active(&self) -> usize {
@@ -88,7 +56,6 @@
         self.num_inactive_tasks.load(Ordering::Acquire)
     }
 
-
     /// number of tasks that have already been completed
     pub fn num_completed(&self) -> usize {
         self.len() - self.num_active() - self.num_queued()
@@ -96,7 +63,6 @@
 
     pub const MAX_CONCURRENCY: usize = Semaphore::MAX_PERMITS;
 }
-
 
 impl<T: 'static> JoinSet<T> {
     fn wrap_task<F>(&self, task: F) -> impl Future<Output = T> + 'static
@@ -121,73 +87,10 @@
     }
 
     pub fn spawn<F>(&mut self, task: F) -> AbortHandle
-=======
-
-    //TODO: add functions for getting num active, num inactive, num complete
-}
-impl<T: 'static> JoinSet<T> {
-    fn wrap_task<F>(&self, task: F) -> impl Future<Output = T> + 'static
->>>>>>> 04f1ad3a
-    where
-        F: Future<Output = T> + 'static,
-    {
-        self.num_inactive_tasks.fetch_add(1, Relaxed);
-
-        let task_semaphore = self.active_semaphore.clone();
-        let task_inactive_count = self.num_inactive_tasks.clone();
-        let task_active_count = self.num_active_tasks.clone();
-
-        async move {
-            // SAFETY: error here means the semaphore is closed which is currently not logically possible
-            let _permit = task_semaphore.acquire_owned().await.unwrap();
-
-            // TODO: consider a drop mechanism for these atomics for good cleanup on panic
-            task_inactive_count.fetch_sub(1, Relaxed);
-            task_active_count.fetch_add(1, Relaxed);
-
-            let output = task.await;
-
-            task_active_count.fetch_sub(1, Relaxed);
-
-            output
-        }
-    }
-
-    fn wrap_blocking_task<F>(&self, task: F) -> impl FnOnce() -> T + Send + 'static
-    where
-        F: FnOnce() -> T + Send + 'static,
-        T: Send,
-    {
-<<<<<<< HEAD
-=======
-        self.num_inactive_tasks.fetch_add(1, Relaxed);
-
-        let task_semaphore = self.active_semaphore.clone();
-        let task_inactive_count = self.num_inactive_tasks.clone();
-        let task_active_count = self.num_active_tasks.clone();
-
-        move || {
-            // SAFETY: error here means the semaphore is closed which is currently not logically possible
-            let _permit = task_semaphore.try_acquire_owned().unwrap(); //TODO: this does not work!!!!!! Need another way. Either spin loop or some blocking notifier
-
-            // TODO: consider a drop mechanism for these atomics for good cleanup on panic
-            task_inactive_count.fetch_sub(1, Relaxed);
-            task_active_count.fetch_add(1, Relaxed);
-
-            let output = task();
-
-            task_active_count.fetch_sub(1, Relaxed);
-
-            output
-        }
-    }
-
-    pub fn spawn<F>(&mut self, task: F) -> AbortHandle
     where
         F: Future<Output = T> + Send + 'static,
         T: Send,
     {
->>>>>>> 04f1ad3a
         self.inner_join_set.spawn(self.wrap_task(task))
     }
 
@@ -212,27 +115,6 @@
     {
         self.inner_join_set
             .spawn_local_on(self.wrap_task(task), local_set)
-<<<<<<< HEAD
-=======
-    }
-
-    pub fn spawn_blocking<F>(&mut self, f: F) -> AbortHandle
-    where
-        F: FnOnce() -> T + Send + 'static,
-        T: Send,
-    {
-        self.inner_join_set
-            .spawn_blocking(self.wrap_blocking_task(f))
-    }
-
-    pub fn spawn_blocking_on<F>(&mut self, f: F, handle: &Handle) -> AbortHandle
-    where
-        F: FnOnce() -> T + Send + 'static,
-        T: Send,
-    {
-        self.inner_join_set
-            .spawn_blocking_on(self.wrap_blocking_task(f), handle)
->>>>>>> 04f1ad3a
     }
 
     pub async fn join_next(&mut self) -> Option<Result<T, JoinError>> {
@@ -264,9 +146,7 @@
 }
 
 impl<T> Drop for JoinSet<T> {
-    fn drop(&mut self) {
-        
-    }
+    fn drop(&mut self) {}
 }
 
 impl<T> fmt::Debug for JoinSet<T> {
